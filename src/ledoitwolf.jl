using LinearAlgebra

"""
    LedoitWolfCovariance(shrinkage)

Ledoit-Wolf covariance estimator. The parameter `shrinkage` is either equal
to `:optimal` and optimal shrinkage is calculated, or it is a number between
0 and 1.
"""
struct LedoitWolf{S<:Union{Symbol, Real}} <: CovarianceEstimator
    shrinkage::S
    function LedoitWolf(s::T) where T<:Real
        @assert 0 ≤ s ≤ 1 "Shrinkage value should be between 0 and 1"
        new{T}(s)
    end
    function LedoitWolf(s::Symbol=:optimal)
        @assert s ∈ [:optimal] "Shrinkage setting not supported"
        new{Symbol}(s)
    end
end

<<<<<<< HEAD
function ledoitwolfoptimalshrinkage(X, C, sdC, F, r̄)
=======
function lw_optimalshrinkage(X, C, F, r̄)
>>>>>>> 21a76e61
    # steps leading to equation 5 of http://www.ledoit.net/honey.pdf in
    # appendix B. (notations follow the paper)
    N, T  = size(X)
    tmat  = [(X[:,t] * X[:,t]' - C) for t ∈ 1:T]
    π̂mat  = sum(tmat[t].^2 for t ∈ 1:T) / T
    π̂     = sum(π̂mat)
    tdiag = [Diagonal(X[:,t].^2 - diag(C)) for t ∈ 1:T]
    ϑ̂ᵢᵢ   = sum(tdiag[t] * tmat[t] for t ∈ 1:T) / T # row scaling
    ϑ̂ⱼⱼ   = sum(tmat[t] * tdiag[t] for t ∈ 1:T) / T # col scaling
    ρ̂₂    = zero(eltype(X))
    # TODO: inbounds/simd?
    for i ∈ 1:N, j ∈ 1:N
        (j == i) && continue
        αᵢⱼ = sdC[j]/sdC[i]
        ρ̂₂ += ϑ̂ᵢᵢ[i,j]*αᵢⱼ + ϑ̂ⱼⱼ[i,j]/αᵢⱼ
    end
    ρ̂ = sum(diag(π̂mat)) + (r̄/2)*ρ̂₂
    γ̂ = sum((F - C).^2)
    # if γ̂ is very small it may lead to NaNs or infinities
    (γ̂ ≤ eps()) && return ifelse(π̂ ≤ ρ̂, 0.0, 1.0)
    κ̂ = (π̂ - ρ̂)/γ̂
    return clamp(κ̂/T, 0.0, 1.0)
end

<<<<<<< HEAD
function ledoitwolfshrinkagetarget(C, sdC)
    N  = size(C, 1)
    Cs = sdC * sdC'
    r̄ = (sum(C./Cs) - N) / (N * (N - 1))
    Finterm = r̄ * Cs
=======
function lw_shrinkagetarget(C)
    N = size(C, 1)
    Cs = [sqrt(C[i,i]*C[j,j]) for i in 1:N, j in 1:N]
    r = C ./ Cs
    r̄ = (sum(r)-N)/(N*(N-1))
    Finterm = Cs .* r̄
>>>>>>> 21a76e61
    F = Finterm + Diagonal(diag(Cs) .- diag(Finterm))
    return F, r̄
end

"""
    cov(::LedoitWolf, X::AbstractMatrix; dims::Int=1)

Calculates shrunk covariance matrix for data in `X` with Ledoit-Wolf
optimal shrinkage.

# Arguments
- `dims::Int`: the dimension along which the variables are organized.
When `dims = 1`, the variables are considered columns with observations
in rows; when `dims = 2`, variables are in rows with observations in columns.

Implements shrinkage target and optimal shrinkage according to
O. Ledoit and M. Wolf, “Honey, I Shrunk the Sample Covariance Matrix,”
The Journal of Portfolio Management, vol. 30, no. 4, pp. 110–119, Jul. 2004.
"""
function cov(lw::LedoitWolf, X::AbstractMatrix{T}; dims::Int=1) where T<:Real
    if dims == 2
        X = transpose(X)
    elseif dims != 1
        throw(ArgumentError("Argument dims can only be 1 or 2 (given: $dims)"))
    end
<<<<<<< HEAD
    n, p = size(X)
    μ = mean(X, dims=1)
    for i ∈ 1:n, j ∈ 1:p
        X[i, j] -= μ[j]
    end
    C = cov(Simple(), X; dims=1)
    sdC = sqrt.(diag(C))
    F, r̄ = ledoitwolfshrinkagetarget(C, sdC)
    shrinkage = lw.shrinkage
    (shrinkage == :optimal) && (shrinkage = ledoitwolfoptimalshrinkage(X, C, sdC, F, r̄))
=======
    Xint = Xint .- mean(Xint; dims=2)
    C = cov(Xint; dims=2)
    F, r̄ = lw_shrinkagetarget(C)
    shrinkage = lw.shrinkage
    (shrinkage == :optimal) && (shrinkage = lw_optimalshrinkage(Xint, C, F, r̄))
>>>>>>> 21a76e61
    return (1.0 - shrinkage) * C + shrinkage * F
end<|MERGE_RESOLUTION|>--- conflicted
+++ resolved
@@ -19,11 +19,7 @@
     end
 end
 
-<<<<<<< HEAD
-function ledoitwolfoptimalshrinkage(X, C, sdC, F, r̄)
-=======
 function lw_optimalshrinkage(X, C, F, r̄)
->>>>>>> 21a76e61
     # steps leading to equation 5 of http://www.ledoit.net/honey.pdf in
     # appendix B. (notations follow the paper)
     N, T  = size(X)
@@ -48,20 +44,12 @@
     return clamp(κ̂/T, 0.0, 1.0)
 end
 
-<<<<<<< HEAD
-function ledoitwolfshrinkagetarget(C, sdC)
-    N  = size(C, 1)
-    Cs = sdC * sdC'
-    r̄ = (sum(C./Cs) - N) / (N * (N - 1))
-    Finterm = r̄ * Cs
-=======
 function lw_shrinkagetarget(C)
     N = size(C, 1)
     Cs = [sqrt(C[i,i]*C[j,j]) for i in 1:N, j in 1:N]
     r = C ./ Cs
     r̄ = (sum(r)-N)/(N*(N-1))
     Finterm = Cs .* r̄
->>>>>>> 21a76e61
     F = Finterm + Diagonal(diag(Cs) .- diag(Finterm))
     return F, r̄
 end
@@ -87,7 +75,6 @@
     elseif dims != 1
         throw(ArgumentError("Argument dims can only be 1 or 2 (given: $dims)"))
     end
-<<<<<<< HEAD
     n, p = size(X)
     μ = mean(X, dims=1)
     for i ∈ 1:n, j ∈ 1:p
@@ -95,15 +82,8 @@
     end
     C = cov(Simple(), X; dims=1)
     sdC = sqrt.(diag(C))
-    F, r̄ = ledoitwolfshrinkagetarget(C, sdC)
+    F, r̄ = lw_shrinkagetarget(C, sdC)
     shrinkage = lw.shrinkage
-    (shrinkage == :optimal) && (shrinkage = ledoitwolfoptimalshrinkage(X, C, sdC, F, r̄))
-=======
-    Xint = Xint .- mean(Xint; dims=2)
-    C = cov(Xint; dims=2)
-    F, r̄ = lw_shrinkagetarget(C)
-    shrinkage = lw.shrinkage
-    (shrinkage == :optimal) && (shrinkage = lw_optimalshrinkage(Xint, C, F, r̄))
->>>>>>> 21a76e61
+    (shrinkage == :optimal) && (shrinkage = lw_optimalshrinkage(X, C, sdC, F, r̄))
     return (1.0 - shrinkage) * C + shrinkage * F
 end