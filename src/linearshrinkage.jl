--- conflicted
+++ resolved
@@ -7,91 +7,68 @@
 """
     DiagonalUnitVariance
 
-<<<<<<< HEAD
-`LinearShrinkageTarget` where
+Target for linear shrinkage: unit matrix.
+A subtype of `LinearShrinkageTarget` where
 
 * ``F_{ij}=1`` if ``i=j`` and
 * ``F_{ij}=0`` otherwise
-=======
-Target for linear shrinkage: unit matrix.
->>>>>>> d668e84a
 """
 struct DiagonalUnitVariance       <: LinearShrinkageTarget end
 
 """
     DiagonalCommonVariance
 
-<<<<<<< HEAD
-`LinearShrinkageTarget` where
-
-* ``F_{ij}=v`` if ``i=j`` with ``v=\mathrm{tr}(S)/p`` and
-* ``F_{ij}=0`` otherwise
-=======
 Target for linear shrinkage: unit matrix multiplied by average variance of
 variables.
->>>>>>> d668e84a
+A subtype of `LinearShrinkageTarget` where
+
+* ``F_{ij}=v`` if ``i=j`` with ``v=\\mathrm{tr}(S)/p`` and
+* ``F_{ij}=0`` otherwise
 """
 struct DiagonalCommonVariance     <: LinearShrinkageTarget end
 
 """
     DiagonalUnequalVariance
 
-<<<<<<< HEAD
-`LinearShrinkageTarget` where
+Target for linear shrinkage: diagonal of covariance matrix.
+A subtype of `LinearShrinkageTarget` where
 
 * ``F_{ij}=s_{ij}`` if ``i=j`` and
 * ``F_{ij}=0`` otherwise
-=======
-Target for linear shrinkage: diagonal of covariance matrix.
->>>>>>> d668e84a
 """
 struct DiagonalUnequalVariance    <: LinearShrinkageTarget end
 
 """
-<<<<<<< HEAD
-    DiagonalUnequalVariance
-
-`LinearShrinkageTarget` where
-
-* ``F_{ij}=v`` if ``i=j`` with ``v=\mathrm{tr}(S)/p`` and
-* ``F_{ij}=c`` with ``c=\sum_{i\neq j} S_{ij}/(p*(p-1))`` otherwise
-=======
     CommonCovariance
 
 Target for linear shrinkage: see `target_C`.
->>>>>>> d668e84a
+A subtype `LinearShrinkageTarget` where
+
+* ``F_{ij}=v`` if ``i=j`` with ``v=\\mathrm{tr}(S)/p`` and
+* ``F_{ij}=c`` with ``c=\\sum_{i\\neq j} S_{ij}/(p(p-1))`` otherwise
 """
 struct CommonCovariance           <: LinearShrinkageTarget end
 
 """
-<<<<<<< HEAD
-    DiagonalUnequalVariance
-
-`LinearShrinkageTarget` where
+    PerfectPositiveCorrelation
+
+Target for linear shrinkage: see `target_E`.
+A subtype of `LinearShrinkageTarget` where
 
 * ``F_{ij}=S_{ij}`` if ``i=j`` and
-* ``F_{ij}=\sqrt{S_{ii}S_{jj}}`` otherwise
-=======
-    PerfectPositiveCorrelation
-
-Target for linear shrinkage: see `target_E`.
->>>>>>> d668e84a
+* ``F_{ij}=\\sqrt{S_{ii}S_{jj}}`` otherwise
 """
 struct PerfectPositiveCorrelation <: LinearShrinkageTarget end
 
 """
-<<<<<<< HEAD
-    DiagonalUnequalVariance
-
-`LinearShrinkageTarget` where
+    ConstantCorrelation
+
+Target for linear shrinkage: see `target_F`.
+A subtype of `LinearShrinkageTarget` where
 
 * ``F_{ij}=S_{ij}`` if ``i=j`` and
-* ``F_{ij}=\overline{r}\sqrt{S_{ii}S_{jj}}`` otherwise where ``\overline{r}`` is the average sample correlation
-=======
-    ConstantCorrelation
-
-Target for linear shrinkage: see `target_F`.
->>>>>>> d668e84a
+* ``F_{ij}=\\overline{r}\\sqrt{S_{ii}S_{jj}}`` otherwise where
+  ``\\overline{r}`` is the average sample correlation
 """
 struct ConstantCorrelation        <: LinearShrinkageTarget end
 
@@ -128,17 +105,8 @@
 """
     cov(X, lse::LinearShrinkageEstimator; dims=1)
 
-<<<<<<< HEAD
-"""
-    cov(X, lse::LinearShrinkageEstimator)
-
-Estimator of the covariance associated with `X` using method `lse`, a
-`LinearShrinkageEstimator`. The keyword `corrected` can be passed to indicate
-that the shrinkage should be towards the corrected sample covariance.
-=======
 Linear shrinkage covariance estimator for matrix `X` along dimension `dims`.
 Computed using the method described by `lse`.
->>>>>>> d668e84a
 """
 function cov(X::AbstractMatrix{<:Real}, lse::LinearShrinkageEstimator;
              dims::Int=1)
